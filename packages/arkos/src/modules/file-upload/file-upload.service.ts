--- conflicted
+++ resolved
@@ -77,11 +77,7 @@
         new AppError(
           `File type not allowed, allowed files are ${String(this.allowedFileTypes).replaceAll("/", "").split("|").join(", ")}`,
           400,
-<<<<<<< HEAD
-          "NotAllowedFileType",
-=======
           "FileTypeNotAllowed",
->>>>>>> 03d2378e
           { filename: file.originalname }
         )
       );
