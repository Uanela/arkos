--- conflicted
+++ resolved
@@ -320,17 +320,11 @@
             data = data.filter((url) => url !== null);
           } else if (req.file) {
             const isImageUpload = this.uploadDir?.includes?.("/images");
-<<<<<<< HEAD
-            if (isImageUpload)
-              data = await processImage(req, req.file.path, options);
-            else data = await processFile(req, req.file.path);
-=======
             if (isImageUpload) {
               data = await processImage(req, next, req.file.path, options);
             } else {
               data = await processFile(req, req.file.path);
             }
->>>>>>> feed8c80
           } else {
             return reject(
               new AppError(
