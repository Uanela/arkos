--- conflicted
+++ resolved
@@ -208,12 +208,8 @@
       expect(mockResponse.status).toHaveBeenCalledWith(500);
       expect(mockResponse.json).toHaveBeenCalledWith({
         status: "error",
-<<<<<<< HEAD
-        message: "Internal server error",
-=======
         message: "Internal server error, please try again later.",
         meta: {},
->>>>>>> 0e24f270
       });
     });
 
