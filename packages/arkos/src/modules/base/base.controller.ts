--- conflicted
+++ resolved
@@ -105,7 +105,6 @@
         if (config.hooks?.beforeQuery) {
           await config.hooks.beforeQuery(req);
         }
-<<<<<<< HEAD
 
         if (config.requiresQueryForBulk) {
           if (
@@ -131,9 +130,7 @@
           );
         }
 
-        if (config.preventORFilter) {
-          req.query.filterMode = "AND";
-        }
+        if (config.preventORFilter) req.query.filterMode = "AND";
 
         let apiFeatures = new APIFeatures(req, this.modelName);
 
@@ -156,63 +153,9 @@
 
         const { where, ...queryOptions } = apiFeatures.filters;
 
-        if (config.hooks?.afterQuery) {
-          await config.hooks.afterQuery({ where, queryOptions }, req);
-        }
-
-=======
-
-        if (config.requiresQueryForBulk) {
-          if (
-            Object.keys(req.query).every((key) =>
-              ["filterMode", "prismaQueryOptions"].includes(key)
-            )
-          ) {
-            return next(
-              new AppError(
-                `Filter criteria not provided for bulk ${config.operationType.replace(/Many$/, "")}.`,
-                400,
-                {},
-                "MissingRequestQueryParameters"
-              )
-            );
-          }
-        }
-
-        if (config.preventORFilter && req.query.filterMode === "OR") {
-          throw new AppError(
-            `req.query.filterMode === OR is not valid for ${config.operationType} operation`,
-            400
-          );
-        }
-
-        if (config.preventORFilter) req.query.filterMode = "AND";
-
-        let apiFeatures = new APIFeatures(req, this.modelName);
-
-        config.queryFeatures.forEach((feature) => {
-          switch (feature) {
-            case "filter":
-              apiFeatures = apiFeatures.filter();
-              break;
-            case "sort":
-              apiFeatures = apiFeatures.sort();
-              break;
-            case "limitFields":
-              apiFeatures = apiFeatures.limitFields();
-              break;
-            case "paginate":
-              apiFeatures = apiFeatures.paginate();
-              break;
-          }
-        });
-
-        const { where, ...queryOptions } = apiFeatures.filters;
-
         if (config.hooks?.afterQuery)
           await config.hooks.afterQuery({ where, queryOptions }, req);
 
->>>>>>> d49ac664
         let serviceArgs = this.buildServiceArgs(
           config,
           req,
@@ -220,28 +163,16 @@
           queryOptions
         );
 
-<<<<<<< HEAD
-        if (config.hooks?.beforeService) {
-          serviceArgs = await config.hooks.beforeService(serviceArgs, req);
-        }
-=======
         if (config.hooks?.beforeService)
           serviceArgs = await config.hooks.beforeService(serviceArgs, req);
->>>>>>> d49ac664
 
         const serviceMethod = this.service[
           config.serviceMethod as keyof BaseService<any>
         ] as Function;
         let result = await serviceMethod.apply(this.service, serviceArgs);
 
-<<<<<<< HEAD
-        if (config.hooks?.afterService) {
-          result = await config.hooks.afterService(result, req);
-        }
-=======
         if (config.hooks?.afterService)
           result = await config.hooks.afterService(result, req);
->>>>>>> d49ac664
 
         let data = result;
         let additionalData: any = null;
@@ -262,13 +193,7 @@
           ? config.errorHandler(data, req, this.modelName)
           : this.defaultErrorHandler(data, req, config.operationType);
 
-<<<<<<< HEAD
-        if (error) {
-          return next(error);
-        }
-=======
         if (error) return next(error);
->>>>>>> d49ac664
 
         let responseData = config.responseBuilder
           ? config.responseBuilder(data, additionalData)
@@ -289,14 +214,8 @@
           return next();
         }
 
-<<<<<<< HEAD
-        if (config.operationType === "deleteOne") {
-          return res.status(config.successStatus).send();
-        }
-=======
         if (config.operationType === "deleteOne")
           return res.status(config.successStatus).send();
->>>>>>> d49ac664
 
         res.status(config.successStatus).json(responseData);
       }
@@ -343,7 +262,6 @@
 
       case "findMany":
         return [where, queryOptions, context];
-<<<<<<< HEAD
 
       case "findOne":
         return [req.params, mergedOptions, context];
@@ -365,29 +283,6 @@
       case "deleteMany":
         return [where, context];
 
-=======
-
-      case "findOne":
-        return [req.params, mergedOptions, context];
-
-      case "updateOne":
-        return [req.params, req.body, mergedOptions, context];
-
-      case "updateMany":
-        // Remove include for bulk operations
-        delete queryOptions.include;
-        return [where, req.body, queryOptions, context];
-
-      case "batchUpdate":
-        return [req.body, mergedOptions, context];
-
-      case "deleteOne":
-        return [req.params, context];
-
-      case "deleteMany":
-        return [where, context];
-
->>>>>>> d49ac664
       case "batchDelete":
         return [req.body, context];
 
