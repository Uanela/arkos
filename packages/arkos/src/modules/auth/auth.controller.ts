import catchAsync from "../error-handler/utils/catch-async";
import AppError from "../error-handler/utils/app-error";
import { CookieOptions } from "express";
import { ArkosRequest, ArkosResponse, ArkosNextFunction } from "../../types";
import authService from "./auth.service";
import { BaseService } from "../base/base.service";
import { User } from "../../types";
import arkosEnv from "../../utils/arkos-env";
import { getArkosConfig } from "../../server";
import {
  createPrismaWhereClause,
  determineUsernameField,
  getNestedValue,
  MsDuration,
  toMs,
} from "./utils/helpers/auth.controller.helpers";
import authActionService from "./utils/services/auth-action.service";

/**
 * Default fields to exclude from user object when returning to client
 */
export const defaultExcludedUserFields = {
  password: false,
};

/**
 * Factory function to create authentication controller with configurable interceptors
 *
 * @param interceptors - Optional middleware functions to execute after controller actions
 * @returns An object containing all authentication controller methods
 */
export const authControllerFactory = async (interceptors: any = {}) => {
  const userService = new BaseService("user");

  return {
    /**
     * Retrieves the current authenticated user's information
     */
    getMe: catchAsync(
      async (
        req: ArkosRequest,
        res: ArkosResponse,
        next: ArkosNextFunction
      ) => {
        const user = (await userService.findOne(
          { id: req.user!.id },
          req.prismaQueryOptions || {}
        )) as Record<string, any>;

        Object.keys(defaultExcludedUserFields).forEach((key) => {
          if (user) delete user[key as keyof User];
        });

        if (interceptors?.afterGetMe) {
          (res as any).originalData = { data: user };
          req.responseData = { data: user };
          res.locals.data = { data: user };
          (res as any).originalStatus = 200;
          req.responseStatus = 200;
          res.locals.status = 200;
          return next();
        }

        res.status(200).json({ data: user });
      }
    ),

    /**
     * Updates the current authenticated user's information
     */
    updateMe: catchAsync(
      async (
        req: ArkosRequest,
        res: ArkosResponse,
        next: ArkosNextFunction
      ) => {
        if ("password" in req.body)
          throw new AppError(
            "In order to update password use the update-password endpoint.",
            400,
            {},
            "InvalidFieldPassword"
          );

        const user = (await userService.updateOne(
          { id: req.user!.id },
          req.body,
          req.prismaQueryOptions || {}
        )) as Record<string, any>;

        Object.keys(defaultExcludedUserFields).forEach((key) => {
          if (user) delete user[key as keyof User];
        });

        if (interceptors?.afterUpdateMe) {
          (res as any).originalData = { data: user };
          req.responseData = { data: user };
          res.locals.data = { data: user };
          (res as any).originalStatus = 200;
          req.responseStatus = 200;
          res.locals.status = 200;
          return next();
        }

        res.status(200).json({ data: user });
      }
    ),

    /**
     * Logs out the current user by invalidating their access token cookie
     */
    logout: catchAsync(
      async (
        req: ArkosRequest,
        res: ArkosResponse,
        next: ArkosNextFunction
      ) => {
        res.cookie("arkos_access_token", "no-token", {
          expires: new Date(Date.now() + 10 * 1000),
          httpOnly: true,
        });

        if (interceptors?.afterLogout) {
          (res as any).originalData = null;
          req.responseData = null;
          res.locals.data = null;
          (res as any).originalStatus = 204;
          req.responseStatus = 204;
          res.locals.status = 204;
          return next();
        }

        res.status(204).json();
      }
    ),

    /**
     * Authenticates a user using configurable username field and password
     * Username field can be specified in query parameter or config
     *
     * Supports nested fields and array queries (e.g., "profile.nickname", "phones.some.number")
     */
    login: catchAsync(
      async (
        req: ArkosRequest,
        res: ArkosResponse,
        next: ArkosNextFunction
      ) => {
        const authConfigs = getArkosConfig()?.authentication;

        const usernameField = determineUsernameField(req);

        // For the error message, we only care about the top-level field name
        const lastField =
          usernameField.split(".")[usernameField.split(".").length - 1];

        const usernameValue = req.body[lastField];

        const { password } = req.body;

        if (!usernameValue || !password)
          return next(
            new AppError(`Please provide both ${lastField} and password`, 400)
          );

        let whereClause: Record<string, any>;

        if (usernameField?.includes?.(".")) {
          const valueToFind = getNestedValue(req.body, usernameField);
          if (valueToFind === undefined) {
            return next(new AppError(`Invalid ${usernameField} provided`, 400));
          }
          whereClause = createPrismaWhereClause(usernameField, valueToFind);
        } else {
          whereClause = { [usernameField]: usernameValue };
        }

        const user = (await userService.findOne(
          whereClause,
          req.prismaQueryOptions || {}
        )) as Record<string, any>;

        if (
          !user ||
          !(await authService.isCorrectPassword(password, user.password))
        ) {
          return next(new AppError(`Incorrect ${lastField} or password`, 401));
        }

        const token = authService.signJwtToken(user.id!);

<<<<<<< HEAD
        const cookieOptions: CookieOptions = {
          expires: new Date(
            Date.now() +
              Number(
                toMs(
                  authConfigs?.jwt?.expiresIn ||
                    (process.env.JWT_EXPIRES_IN as MsDuration) ||
                    (arkosEnv.JWT_EXPIRES_IN as MsDuration)
                )
              )
          ),
          httpOnly:
            authConfigs?.jwt?.cookie?.httpOnly ||
            process.env.JWT_COOKIE_HTTP_ONLY === "true" ||
            true,
          secure:
            authConfigs?.jwt?.cookie?.secure ??
            (process.env.JWT_COOKIE_SECURE === "true" ||
              req.secure ||
              req.headers["x-forwarded-proto"] === "https"),
          sameSite:
            authConfigs?.jwt?.cookie?.sameSite ||
            (process.env.JWT_COOKIE_SAME_SITE as
              | "none"
              | "lax"
              | "strict"
              | undefined) ||
            (process.env.NODE_ENV === "production" ? "none" : "lax"),
        };
=======
        const cookieOptions = authService.getJwtCookieOptions(req);
>>>>>>> fd3a68ca

        if (
          authConfigs?.login?.sendAccessTokenThrough === "response-only" ||
          authConfigs?.login?.sendAccessTokenThrough === "both" ||
          !authConfigs?.login?.sendAccessTokenThrough
        ) {
          req.responseData = { accessToken: token };
          res.locals.data = { accessToken: token };
        }

        if (
          authConfigs?.login?.sendAccessTokenThrough === "cookie-only" ||
          authConfigs?.login?.sendAccessTokenThrough === "both" ||
          !authConfigs?.login?.sendAccessTokenThrough
        )
          res.cookie("arkos_access_token", token, cookieOptions);

        req.accessToken = token;

        if (interceptors?.afterLogin) {
          (res as any).originalData = req.responseData;
          req.additionalData = { user };
          res.locals.additional = { user };
          (res as any).originalStatus = 200;
          req.responseStatus = 200;
          res.locals.status = 200;
          return next();
        }

        if (
          authConfigs?.login?.sendAccessTokenThrough === "response-only" ||
          authConfigs?.login?.sendAccessTokenThrough === "both" ||
          !authConfigs?.login?.sendAccessTokenThrough
        ) {
          res.status(200).json(req.responseData);
        } else if (
          authConfigs?.login?.sendAccessTokenThrough === "cookie-only" ||
          authConfigs?.login?.sendAccessTokenThrough === "both" ||
          !authConfigs?.login?.sendAccessTokenThrough
        )
          res.status(200).send();
      }
    ),

    /**
     * Creates a new user account using the userService
     */
    signup: catchAsync(
      async (
        req: ArkosRequest,
        res: ArkosResponse,
        next: ArkosNextFunction
      ) => {
        const user = (await userService.createOne(
          req.body,
          req.prismaQueryOptions || {}
        )) as Record<string, any>;

        if (interceptors?.afterSignup) {
          (res as any).originalData = { data: user };
          req.responseData = { data: user };
          res.locals.data = { data: user };
          (res as any).originalStatus = 201;
          req.responseStatus = 201;
          res.locals.status = 201;
          return next();
        }

        Object.keys(defaultExcludedUserFields).forEach((key) => {
          delete user[key as keyof User];
        });

        res.status(201).json({ data: user });
      }
    ),
    /**
     * Marks user account as self-deleted by setting deletedSelfAccountAt timestamp
     */
    deleteMe: catchAsync(
      async (
        req: ArkosRequest,
        res: ArkosResponse,
        next: ArkosNextFunction
      ) => {
        const userId = req.user!.id;

        const updatedUser = (await userService.updateOne(
          { id: userId },
          {
            deletedSelfAccountAt: new Date().toISOString(),
          },
          req.prismaQueryOptions || {}
        )) as Record<string, any>;

        if (interceptors?.afterDeleteMe) {
          (res as any).originalData = { data: updatedUser };
          req.responseData = { data: updatedUser };
          res.locals.data = { data: updatedUser };
          (res as any).originalStatus = 200;
          req.responseStatus = 200;
          res.locals.status = 200;
          return next();
        }

        Object.keys(defaultExcludedUserFields).forEach((key) => {
          delete updatedUser[key as keyof User];
        });

        res.status(200).json({
          message: "Account deleted successfully",
        });
      }
    ),

    /**
     * Updates the password of the authenticated user
     */
    updatePassword: catchAsync(
      async (
        req: ArkosRequest,
        res: ArkosResponse,
        next: ArkosNextFunction
      ) => {
        const { currentPassword, newPassword } = req.body;

        if (!currentPassword || !newPassword)
          return next(
            new AppError("currentPassword and newPassword are required", 400)
          );

        const user = req.user;

        if (!user || user?.isActive === false || user?.deletedSelfAccountAt)
          return next(new AppError("User not found!", 404));

        // Check if the current password is correct
        const isPasswordCorrect = await authService.isCorrectPassword(
          String(currentPassword),
          String(user.password)
        );

        const configs = getArkosConfig();
        const initAuthConfigs = configs?.authentication;

        if (!isPasswordCorrect)
          return next(new AppError("Current password is incorrect.", 400));

        // Check password strength (optional but recommended)
        if (
          !authService.isPasswordStrong(String(newPassword)) &&
          !configs?.validation
        ) {
          return next(
            new AppError(
              initAuthConfigs?.passwordValidation?.message ||
                "The new password must contain at least one uppercase letter, one lowercase letter, and one number",
              400
            )
          );
        }

        // Update the password
        await userService.updateOne(
          { id: user.id },
          {
            password: await authService.hashPassword(newPassword),
            passwordChangedAt: new Date(Date.now()),
          }
        );

        const responseData = {
          status: "success",
          message: "Password updated successfully!",
        };

        if (interceptors?.afterUpdatePassword) {
          (res as any).originalData = responseData;
          req.additionalData = { user };
          req.responseData = responseData;
          res.locals.data = responseData;
          (res as any).originalStatus = 200;
          req.responseStatus = 200;
          res.locals.status = 200;
          return next();
        }

        res.status(200).json(responseData);
      }
    ),

    findManyAuthAction: catchAsync(
      async (_: ArkosRequest, res: ArkosResponse) => {
        const arkosConfig = getArkosConfig();
        const authActions = authActionService.getAll()?.map((authAction) => {
          if (arkosConfig?.authentication?.mode === "dynamic")
            delete (authAction as any)?.roles;
          return authAction;
        });

        res.json({
          total: authActions.length,
          results: authActions.length,
          data: authActions,
        });
      }
    ),

    findOneAuthAction: catchAsync(
      async (req: ArkosRequest, res: ArkosResponse) => {
        const arkosConfig = getArkosConfig();
        const resourceName = req.params?.resourceName;

        if (!resourceName)
          throw new AppError(`Please provide a resoureName`, 400);

        const authActions = authActionService
          .getByResource(req.params?.resourceName)
          ?.map((authAction) => {
            if (arkosConfig?.authentication?.mode === "dynamic")
              delete (authAction as any)?.roles;
            return authAction;
          });

        if (!authActions)
          throw new AppError(
            `No auth action with resource name ${resourceName}`,
            404
          );

        res.json({
          total: authActions.length,
          results: authActions.length,
          data: authActions,
        });
      }
    ),
  };
};<|MERGE_RESOLUTION|>--- conflicted
+++ resolved
@@ -189,39 +189,7 @@
 
         const token = authService.signJwtToken(user.id!);
 
-<<<<<<< HEAD
-        const cookieOptions: CookieOptions = {
-          expires: new Date(
-            Date.now() +
-              Number(
-                toMs(
-                  authConfigs?.jwt?.expiresIn ||
-                    (process.env.JWT_EXPIRES_IN as MsDuration) ||
-                    (arkosEnv.JWT_EXPIRES_IN as MsDuration)
-                )
-              )
-          ),
-          httpOnly:
-            authConfigs?.jwt?.cookie?.httpOnly ||
-            process.env.JWT_COOKIE_HTTP_ONLY === "true" ||
-            true,
-          secure:
-            authConfigs?.jwt?.cookie?.secure ??
-            (process.env.JWT_COOKIE_SECURE === "true" ||
-              req.secure ||
-              req.headers["x-forwarded-proto"] === "https"),
-          sameSite:
-            authConfigs?.jwt?.cookie?.sameSite ||
-            (process.env.JWT_COOKIE_SAME_SITE as
-              | "none"
-              | "lax"
-              | "strict"
-              | undefined) ||
-            (process.env.NODE_ENV === "production" ? "none" : "lax"),
-        };
-=======
         const cookieOptions = authService.getJwtCookieOptions(req);
->>>>>>> fd3a68ca
 
         if (
           authConfigs?.login?.sendAccessTokenThrough === "response-only" ||
