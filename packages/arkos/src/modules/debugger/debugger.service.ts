--- conflicted
+++ resolved
@@ -1,15 +1,5 @@
 import sheu from "../../utils/sheu";
-<<<<<<< HEAD
 import { ArkosNextFunction, ArkosRequest, ArkosResponse } from "../../exports";
-=======
-import {
-  ArkosConfig,
-  ArkosNextFunction,
-  ArkosRequest,
-  ArkosResponse,
-  getArkosConfig,
-} from "../../exports";
->>>>>>> 78d2596b
 import { ModuleComponents } from "../../utils/dynamic-loader";
 import util from "util";
 import { crd } from "../../utils/helpers/fs.helpers";
@@ -105,11 +95,7 @@
     if (req.modelName)
       sheu.debug(`Prisma Model Module\n${req.modelName}`, { timestamp: true });
 
-<<<<<<< HEAD
-    if (Object.keys(req.params).length > 0)
-=======
     if (Object.keys(req.params).length > 0 && shouldLog("Params"))
->>>>>>> 78d2596b
       sheu.debug(
         `Original Request Params (req.params)\n${JSON.stringify(req.params || {}, null, 2)}`,
         { timestamp: true }
