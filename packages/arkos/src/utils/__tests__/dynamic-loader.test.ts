--- conflicted
+++ resolved
@@ -7,11 +7,6 @@
 import { killServerChildProcess } from "../cli/utils/cli.helpers";
 import sheu from "../sheu";
 import z from "zod";
-<<<<<<< HEAD
-
-// const { applyStrictRoutingRules } = dynamicLoaderHelpers;
-=======
->>>>>>> 68c604f8
 
 export const prismaModelsUniqueFields: Record<string, any[]> = [] as any;
 
@@ -497,10 +492,6 @@
       (importModule as jest.Mock).mockImplementation(async (path: string) => {
         if (path.includes("create-user.schema.js"))
           return { default: CreateUserSchema };
-<<<<<<< HEAD
-
-=======
->>>>>>> 68c604f8
         return {
           default: { test: "data" },
         };
@@ -514,14 +505,10 @@
 
       expect(result).toStrictEqual(
         expect.objectContaining({
-<<<<<<< HEAD
           schemas: expect.objectContaining({
             create: CreateUserSchema,
             createOne: CreateUserSchema,
           }),
-=======
-          schemas: expect.objectContaining({ create: CreateUserSchema }),
->>>>>>> 68c604f8
         })
       );
     });
