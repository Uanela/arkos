import fs from "fs";
import path from "path";

export const crd = () =>
  process.env.ARKOS_BUILD === "true"
    ? process.cwd() + "/.build/"
    : process.cwd();

/**
 * Removes the current working directory prefix from the given path.
 * Handles cases with or without a trailing slash in cwd.
 * @param path - The path to clean
 * @returns The path without the cwd prefix
 */
export function fullCleanCwd(path: string): string {
  if (typeof path !== "string") throw new Error("Path must be a string");

  if (
    path.startsWith(`/${process.cwd()}`) ||
    path.startsWith(`${process.cwd()}`) ||
    path.startsWith(`${process.cwd()}/`)
  )
<<<<<<< HEAD
    return path
      .replaceAll(process.cwd(), "")
      .replaceAll(/^\/+/g, "")
      .replaceAll("\\", "");
=======
    return path.replaceAll(process.cwd(), "").replaceAll(/^\/+/g, "");
>>>>>>> 519bd698
  else return path;
}

export let userFileExtension: "ts" | "js" | undefined;

/**
 * Detects the file extension that should be used in the current execution context
 * Returns 'ts' when TypeScript config exists and not in build mode, otherwise 'js'
 * @returns 'ts' | 'js'
 */
export const getUserFileExtension = (): "ts" | "js" => {
  if (userFileExtension) return userFileExtension;

  try {
    const currentDir = process.cwd();

    const hasTsConfig = fs.existsSync(path.join(currentDir, "tsconfig.json"));

    const hasAppTs = fs.existsSync(path.join(currentDir, "src", "app.ts"));
    const hasAppJs = fs.existsSync(path.join(currentDir, "src", "app.js"));

    const isBuildMode = process.env.ARKOS_BUILD === "true";

    if (isBuildMode) userFileExtension = "js";
    else if (hasTsConfig && hasAppTs) userFileExtension = "ts";
    else if (hasAppTs && !hasAppJs) userFileExtension = "ts";
    else if (hasAppJs) userFileExtension = "js";
    else userFileExtension = "js";

    return userFileExtension;
  } catch (e) {
    userFileExtension = "js";
    return userFileExtension;
  }
};

/**
 * Checks if a file exists at the specified file path.
 *
 * @param filePath - The path to the file to check
 * @returns {boolean} True if the file exists, false otherwise or if there's an error
 *
 * @example
 * ```ts
 * const exists = checkFileExists('./path/to/file.txt');
 * if (exists) {
 *   console.info('File exists!');
 * }
 * ```
 */
export function checkFileExists(filePath: string): boolean {
  try {
    return fs.existsSync(path.resolve(filePath));
  } catch (error) {
    return false;
  }
}<|MERGE_RESOLUTION|>--- conflicted
+++ resolved
@@ -20,14 +20,7 @@
     path.startsWith(`${process.cwd()}`) ||
     path.startsWith(`${process.cwd()}/`)
   )
-<<<<<<< HEAD
-    return path
-      .replaceAll(process.cwd(), "")
-      .replaceAll(/^\/+/g, "")
-      .replaceAll("\\", "");
-=======
     return path.replaceAll(process.cwd(), "").replaceAll(/^\/+/g, "");
->>>>>>> 519bd698
   else return path;
 }
 
