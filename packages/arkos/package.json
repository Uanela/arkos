{
  "name": "arkos",
<<<<<<< HEAD
  "version": "1.3.7-canary.7",
=======
  "version": "1.3.6-beta",
>>>>>>> 9ad1db90
  "description": "The Express & Prisma RESTful Framework",
  "main": "dist/cjs/exports/index.js",
  "module": "dist/esm/exports/index.js",
  "types": "dist/types/exports/index.d.ts",
  "exports": {
    ".": {
      "types": "./dist/types/exports/index.d.ts",
      "import": "./dist/esm/exports/index.js",
      "require": "./dist/cjs/exports/index.js"
    },
    "./types": {
      "types": "./dist/types/exports/index.d.ts",
      "import": "./dist/types/exports/index.js",
      "require": "./dist/types/exports/index.js"
    },
    "./prisma": {
      "types": "./dist/types/exports/prisma/index.d.ts",
      "import": "./dist/esm/exports/prisma/index.js",
      "require": "./dist/cjs/exports/prisma/index.js"
    },
    "./auth": {
      "types": "./dist/types/exports/auth/index.d.ts",
      "import": "./dist/esm/exports/auth/index.js",
      "require": "./dist/cjs/exports/auth/index.js"
    },
    "./services": {
      "types": "./dist/types/exports/services/index.d.ts",
      "import": "./dist/esm/exports/services/index.js",
      "require": "./dist/cjs/exports/services/index.js"
    },
    "./controllers": {
      "types": "./dist/types/exports/controllers/index.d.ts",
      "import": "./dist/esm/exports/controllers/index.js",
      "require": "./dist/cjs/exports/controllers/index.js"
    },
    "./middlewares": {
      "types": "./dist/types/exports/middlewares/index.d.ts",
      "import": "./dist/esm/exports/middlewares/index.js",
      "require": "./dist/cjs/exports/middlewares/index.js"
    },
    "./validation": {
      "types": "./dist/types/exports/validation/index.d.ts",
      "import": "./dist/esm/exports/validation/index.js",
      "require": "./dist/cjs/exports/validation/index.js"
    },
    "./error-handler": {
      "types": "./dist/types/exports/error-handler/index.d.ts",
      "import": "./dist/esm/exports/error-handler/index.js",
      "require": "./dist/cjs/exports/error-handler/index.js"
    },
    "./utils": {
      "types": "./dist/types/exports/utils/index.d.ts",
      "import": "./dist/esm/exports/utils/index.js",
      "require": "./dist/cjs/exports/utils/index.js"
    },
    "./cli": {
      "import": "./dist/esm/utils/cli/index.js",
      "require": "./dist/cjs/utils/cli/index.js"
    },
    "./*": {
      "types": "./dist/types/exports/*.d.ts",
      "import": "./dist/esm/exports/*.js",
      "require": "./dist/cjs/exports/*.js"
    }
  },
  "bin": {
    "arkos": "cli.js"
  },
  "typesVersions": {
    "*": {
      "*": ["./dist/types/exports/*/index.d.ts"],
      "services": ["./dist/types/exports/services/index.d.ts"],
      "validation": ["./dist/types/exports/validation/index.d.ts"],
      "error-handler": ["./dist/types/exports/error-handler/index.d.ts"],
      "prisma": ["./dist/types/exports/prisma/index.d.ts"],
      "auth": ["./dist/types/exports/auth/index.d.ts"],
      "middlewares": ["./dist/types/exports/middlewares/index.d.ts"],
      "utils": ["./dist/types/exports/utils/index.d.ts"]
    }
  },
  "scripts": {
    "build:esm": "tsc -p tsconfig.esm.json && npx tsx scripts/fix-esm-imports.ts",
    "build:types": "tsc -p tsconfig.types.json",
    "build:cjs": "tsc -p tsconfig.cjs.json",
    "build": "npx trash dist && pnpm run build:cjs && pnpm run build:esm && pnpm run build:types && tsx scripts/post-build-scripts.ts",
    "buildTsup": "tsup && tsx scripts/post-build-scripts.ts",
    "minifyOld": "esbuild dist/cjs/**/*.js --minify --outdir=dist --allow-overwrite --log-limit=0 --define:process.env.NODE_ENV=process.env.NODE_ENV",
    "minify": "esbuild $(find dist -type f -name '*.js') --minify --outdir=dist --allow-overwrite --log-limit=0 --define:process.env.NODE_ENV=process.env.NODE_ENV",
    "clean": "rm -r dist",
    "dev": "tsx --watch",
    "lint": "eslint src --ext .ts",
    "prepublishOnly": "pnpm run build",
    "prelinkOnly": "npm run build",
    "test": "jest",
    "test:watch": "jest --watch",
    "test:coverage": "jest --coverage",
    "test:ui": "vitest --ui",
    "test:create": "tsx src/scripts/create-test.ts",
    "publish:test": "npm publish --tag test",
    "publish:beta": "npm publish --tag beta",
    "publish:betaAsLatest": "npm publish --tag latest"
  },
  "keywords": [
    "auto API routes",
    "TypeScript package",
    "API generator",
    "authentication",
    "email service",
    "error handling",
    "file upload",
    "image optimization",
    "Prisma integration",
    "customizable API",
    "auto routing",
    "file upload routes",
    "dynamic API routes",
    "Prisma ORM",
    "image upload",
    "API middleware",
    "create-arkos"
  ],
  "author": "Uanela Como",
  "license": "MIT",
  "repository": {
    "type": "git",
    "url": "git+https://github.com/uanela/arkos.git"
  },
  "bugs": {
    "url": "https://github.com/uanela/arkos/issues"
  },
  "homepage": "https://www.arkosjs.com",
  "files": ["dist", "cli.js", "README.md"],
  "devDependencies": {
    "@babel/preset-typescript": "^7.27.1",
    "@prisma/client": "^6.4.1",
    "@scalar/express-api-reference": "^0.8.13",
    "@types/bcrypt": "^5.0.2",
    "@types/body-parser": "^1.19.5",
    "@types/compression": "^1.7.5",
    "@types/cookie-parser": "^1.4.8",
    "@types/cors": "^2.8.17",
    "@types/express": "^5.0.0",
    "@types/html-to-text": "^9.0.4",
    "@types/jest": "^29.5.14",
    "@types/jsonwebtoken": "^9.0.9",
    "@types/multer": "2.0.0",
    "@types/node": "^22.13.13",
    "@types/nodemailer": "^6.4.17",
    "@types/pluralize": "^0.0.33",
    "@types/swagger-jsdoc": "^6.0.4",
    "@types/swagger-ui-express": "^4.1.8",
    "@typescript-eslint/eslint-plugin": "^6.0.0",
    "@typescript-eslint/parser": "^6.0.0",
    "esbuild": "^0.25.1",
    "fast-glob": "^3.3.3",
    "jest": "^29.7.0",
    "mimetype": "^0.0.8",
    "openapi-types": "^12.1.3",
    "prisma": "^6.4.1",
    "ts-jest": "^29.3.1",
    "tsx": "^4.20.3",
    "type-fest": "^4.41.0",
    "typescript": "^5.8.2",
    "vitest": "^3.2.4"
  },
  "dependencies": {
    "chokidar": "^4.0.3",
    "commander": "^13.1.0",
    "pluralize": "^8.0.0"
  },
  "peerDependencies": {
    "@prisma/client": "^6.4.1",
    "@scalar/express-api-reference": "^0.8.13",
    "bcryptjs": "^3.0.2",
    "class-transformer": "^0.5.1",
    "class-validator": "^0.14.1",
    "class-validator-jsonschema": "^5.0.2",
    "compression": "^1.8.0",
    "cookie-parser": "^1.4.7",
    "cors": "^2.8.5",
    "dotenv": "^16.4.7",
    "express": "^4.21.2",
    "express-rate-limit": "^7.5.0",
    "html-to-text": "^9.0.5",
    "jsonwebtoken": "^9.0.2",
    "mimetype": "^0.0.8",
    "multer": "2.0.1",
    "nodemailer": "^6.10.0",
    "sharp": "^0.33.5",
    "swagger-jsdoc": "^6.2.8",
    "swagger-ui-express": "^5.0.1",
    "trash-cli": "6.0.0",
    "zod": "^3.24.2",
    "zod-to-json-schema": "^3.24.6"
  },
  "engines": {
    "node": ">=14.16"
  }
}<|MERGE_RESOLUTION|>--- conflicted
+++ resolved
@@ -1,10 +1,6 @@
 {
   "name": "arkos",
-<<<<<<< HEAD
-  "version": "1.3.7-canary.7",
-=======
-  "version": "1.3.6-beta",
->>>>>>> 9ad1db90
+  "version": "1.3.7-beta",
   "description": "The Express & Prisma RESTful Framework",
   "main": "dist/cjs/exports/index.js",
   "module": "dist/esm/exports/index.js",
