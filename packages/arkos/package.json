--- conflicted
+++ resolved
@@ -1,10 +1,6 @@
 {
   "name": "arkos",
-<<<<<<< HEAD
-  "version": "1.4.0-canary.46",
-=======
-  "version": "1.3.9-canary.2",
->>>>>>> 075fcb6d
+  "version": "1.4.0-canary.47",
   "description": "The Express & Prisma RESTful Framework",
   "main": "dist/cjs/exports/index.js",
   "module": "dist/esm/exports/index.js",
