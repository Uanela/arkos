{
  "name": "arkos",
<<<<<<< HEAD
  "version": "1.4.0-canary.0",
=======
  "version": "1.3.2-canary.4",
>>>>>>> 259188e2
  "description": "The Express & Prisma RESTful Framework",
  "main": "dist/cjs/exports/index.js",
  "module": "dist/esm/exports/index.js",
  "types": "dist/types/exports/index.d.ts",
  "exports": {
    ".": {
      "types": "./dist/types/exports/index.d.ts",
      "import": "./dist/esm/exports/index.js",
      "require": "./dist/cjs/exports/index.js"
    },
    "./types": {
      "types": "./dist/types/exports/index.d.ts",
      "import": "./dist/types/exports/index.js",
      "require": "./dist/types/exports/index.js"
    },
    "./prisma": {
      "types": "./dist/types/exports/prisma/index.d.ts",
      "import": "./dist/esm/exports/prisma/index.js",
      "require": "./dist/cjs/exports/prisma/index.js"
    },
    "./auth": {
      "types": "./dist/types/exports/auth/index.d.ts",
      "import": "./dist/esm/exports/auth/index.js",
      "require": "./dist/cjs/exports/auth/index.js"
    },
    "./services": {
      "types": "./dist/types/exports/services/index.d.ts",
      "import": "./dist/esm/exports/services/index.js",
      "require": "./dist/cjs/exports/services/index.js"
    },
    "./controllers": {
      "types": "./dist/types/exports/controllers/index.d.ts",
      "import": "./dist/esm/exports/controllers/index.js",
      "require": "./dist/cjs/exports/controllers/index.js"
    },
    "./middlewares": {
      "types": "./dist/types/exports/middlewares/index.d.ts",
      "import": "./dist/esm/exports/middlewares/index.js",
      "require": "./dist/cjs/exports/middlewares/index.js"
    },
    "./validation": {
      "types": "./dist/types/exports/validation/index.d.ts",
      "import": "./dist/esm/exports/validation/index.js",
      "require": "./dist/cjs/exports/validation/index.js"
    },
    "./error-handler": {
      "types": "./dist/types/exports/error-handler/index.d.ts",
      "import": "./dist/esm/exports/error-handler/index.js",
      "require": "./dist/cjs/exports/error-handler/index.js"
    },
    "./utils": {
      "types": "./dist/types/exports/utils/index.d.ts",
      "import": "./dist/esm/exports/utils/index.js",
      "require": "./dist/cjs/exports/utils/index.js"
    },
    "./cli": {
      "import": "./dist/esm/utils/cli/index.js",
      "require": "./dist/cjs/utils/cli/index.js"
    },
    "./*": {
      "types": "./dist/types/exports/*.d.ts",
      "import": "./dist/esm/exports/*.js",
      "require": "./dist/cjs/exports/*.js"
    }
  },
  "bin": {
    "arkos": "cli.js"
  },
  "typesVersions": {
    "*": {
      "*": ["./dist/types/exports/*/index.d.ts"],
      "services": ["./dist/types/exports/services/index.d.ts"],
      "validation": ["./dist/types/exports/validation/index.d.ts"],
      "error-handler": ["./dist/types/exports/error-handler/index.d.ts"],
      "prisma": ["./dist/types/exports/prisma/index.d.ts"],
      "auth": ["./dist/types/exports/auth/index.d.ts"],
      "middlewares": ["./dist/types/exports/middlewares/index.d.ts"],
      "utils": ["./dist/types/exports/utils/index.d.ts"]
    }
  },
  "scripts": {
    "build:esm": "tsc -p tsconfig.esm.json && npx tsx scripts/fix-esm-imports.ts",
    "build:types": "tsc -p tsconfig.types.json",
    "build:cjs": "tsc -p tsconfig.cjs.json",
    "build": "npx rimraf dist && pnpm run build:cjs && pnpm run build:esm && pnpm run build:types && tsx scripts/post-build-scripts.ts",
    "buildTsup": "tsup && tsx scripts/post-build-scripts.ts",
    "minifyOld": "esbuild dist/cjs/**/*.js --minify --outdir=dist --allow-overwrite --log-limit=0 --define:process.env.NODE_ENV=process.env.NODE_ENV",
    "minify": "esbuild $(find dist -type f -name '*.js') --minify --outdir=dist --allow-overwrite --log-limit=0 --define:process.env.NODE_ENV=process.env.NODE_ENV",
    "minifyOld2": "",
    "clean": "rm -r dist",
    "dev": "tsx --watch",
    "lint": "eslint src --ext .ts",
    "prepublishOnly": "pnpm run build",
    "prelinkOnly": "npm run build",
    "test": "jest",
    "test:watch": "jest --watch",
    "test:coverage": "jest --coverage",
    "test:ui": "vitest --ui",
    "test:create": "tsx src/scripts/create-test.ts",
    "publish:test": "npm publish --tag test",
    "publish:beta": "npm publish --tag beta",
    "publish:betaAsLatest": "npm publish --tag latest"
  },
  "keywords": [
    "auto API routes",
    "TypeScript package",
    "API generator",
    "authentication",
    "email service",
    "error handling",
    "file upload",
    "image optimization",
    "Prisma integration",
    "customizable API",
    "auto routing",
    "file upload routes",
    "dynamic API routes",
    "Prisma ORM",
    "image upload",
    "API middleware",
    "create-arkos"
  ],
  "author": "Uanela Como",
  "license": "MIT",
  "repository": {
    "type": "git",
    "url": "git+https://github.com/uanela/arkos.git"
  },
  "bugs": {
    "url": "https://github.com/uanela/arkos/issues"
  },
  "homepage": "https://www.arkosjs.com",
  "files": ["dist", "cli.js", "README.md"],
  "devDependencies": {
    "@babel/preset-typescript": "^7.27.1",
    "@prisma/client": "^6.4.1",
    "@scalar/express-api-reference": "^0.8.13",
    "@types/bcrypt": "^5.0.2",
    "@types/body-parser": "^1.19.5",
    "@types/compression": "^1.7.5",
    "@types/cookie-parser": "^1.4.8",
    "@types/cors": "^2.8.17",
    "@types/express": "^5.0.0",
    "@types/html-to-text": "^9.0.4",
    "@types/jest": "^29.5.14",
    "@types/jsonwebtoken": "^9.0.9",
    "@types/multer": "2.0.0",
    "@types/node": "^22.13.13",
    "@types/nodemailer": "^6.4.17",
    "@types/pluralize": "^0.0.33",
    "@types/swagger-jsdoc": "^6.0.4",
    "@types/swagger-ui-express": "^4.1.8",
    "@typescript-eslint/eslint-plugin": "^6.0.0",
    "@typescript-eslint/parser": "^6.0.0",
    "esbuild": "^0.25.1",
    "fast-glob": "^3.3.3",
    "jest": "^29.7.0",
    "mimetype": "^0.0.8",
    "openapi-types": "^12.1.3",
    "prisma": "^6.4.1",
    "ts-jest": "^29.3.1",
    "tsx": "^4.20.3",
    "type-fest": "^4.41.0",
    "typescript": "^5.8.2",
    "vitest": "^3.2.4"
  },
  "dependencies": {
    "chokidar": "^4.0.3",
    "commander": "^13.1.0",
    "pluralize": "^8.0.0"
  },
  "peerDependencies": {
    "@prisma/client": "^6.4.1",
    "@scalar/express-api-reference": "^0.8.13",
    "bcryptjs": "^3.0.2",
    "class-transformer": "^0.5.1",
    "class-validator": "^0.14.1",
    "class-validator-jsonschema": "^5.0.2",
    "compression": "^1.8.0",
    "cookie-parser": "^1.4.7",
    "cors": "^2.8.5",
    "dotenv": "^16.4.7",
    "express": "^4.21.2",
    "express-rate-limit": "^7.5.0",
    "html-to-text": "^9.0.5",
    "jsonwebtoken": "^9.0.2",
    "mimetype": "^0.0.8",
    "multer": "2.0.1",
    "nodemailer": "^6.10.0",
    "sharp": "^0.33.5",
    "swagger-jsdoc": "^6.2.8",
    "swagger-ui-express": "^5.0.1",
    "zod": "^3.24.2",
    "zod-to-json-schema": "^3.24.6"
  },
  "engines": {
    "node": ">=14.16"
  }
}<|MERGE_RESOLUTION|>--- conflicted
+++ resolved
@@ -1,10 +1,6 @@
 {
   "name": "arkos",
-<<<<<<< HEAD
   "version": "1.4.0-canary.0",
-=======
-  "version": "1.3.2-canary.4",
->>>>>>> 259188e2
   "description": "The Express & Prisma RESTful Framework",
   "main": "dist/cjs/exports/index.js",
   "module": "dist/esm/exports/index.js",
