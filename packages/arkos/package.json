--- conflicted
+++ resolved
@@ -1,10 +1,6 @@
 {
   "name": "arkos",
-<<<<<<< HEAD
-  "version": "1.3.7-canary.8",
-=======
-  "version": "1.3.7-beta",
->>>>>>> 23e1ef79
+  "version": "1.3.8-canary.1",
   "description": "The Express & Prisma RESTful Framework",
   "main": "dist/cjs/exports/index.js",
   "module": "dist/esm/exports/index.js",
