--- conflicted
+++ resolved
@@ -1,10 +1,6 @@
 {
   "name": "arkos",
-<<<<<<< HEAD
-  "version": "1.4.0-canary.76",
-=======
-  "version": "1.3.10-canary.6",
->>>>>>> 2ebe527c
+  "version": "1.4.0-canary.77",
   "description": "The Express & Prisma RESTful Framework",
   "main": "dist/cjs/exports/index.js",
   "module": "dist/esm/exports/index.js",
