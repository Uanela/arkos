--- conflicted
+++ resolved
@@ -1,10 +1,6 @@
 {
   "name": "create-arkos",
-<<<<<<< HEAD
-  "version": "1.3.1-beta",
-=======
-  "version": "1.3.2-beta.1",
->>>>>>> 6389f421
+  "version": "1.4.0-canary",
   "type": "module",
   "description": "CLI for creating Arkos.js projects, see docs at www.arkosjs.com",
   "bin": {
