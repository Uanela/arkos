--- conflicted
+++ resolved
@@ -1,10 +1,6 @@
 {
   "name": "create-arkos",
-<<<<<<< HEAD
-  "version": "1.4.0-canary.76",
-=======
-  "version": "1.3.10-canary.6",
->>>>>>> 2ebe527c
+  "version": "1.4.0-canary.78",
   "type": "module",
   "description": "CLI for creating Arkos.js projects, see docs at www.arkosjs.com",
   "bin": {
