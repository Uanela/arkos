--- conflicted
+++ resolved
@@ -1,10 +1,6 @@
 {
   "name": "create-arkos",
-<<<<<<< HEAD
-  "version": "1.4.0-canary",
-=======
-  "version": "1.3.3-beta.2",
->>>>>>> 546446b2
+  "version": "1.4.0-canary.2",
   "type": "module",
   "description": "CLI for creating Arkos.js projects, see docs at www.arkosjs.com",
   "bin": {
