--- conflicted
+++ resolved
@@ -10,12 +10,9 @@
 
 ### Fix
 
-<<<<<<< HEAD
 - fix windows path handling when dealing with file uploads
-=======
 - strict routing only work for exported routers on swagger documenation
 - make res.locals.someData on after middlewares work
->>>>>>> 3fd64052
 
 ### Remove
 
