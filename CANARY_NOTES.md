# Canary Notes v1.3.6-beta

## TODO

### Add

- add documentain about stric mode routing and update jsdocs on arkos config

### Change

### Fix

### Remove

### Deprecate

--

## DOING

### Add

- add batch update and delete on services and control

### Change

### Fix

### Remove

### Deprecate

--

## DONE

### Add

- make first stable debugging workable

### Change

<<<<<<< HEAD
- fix functions names at service hooks template
=======
- Send same error codes in production and development to easy frontend error mapping
>>>>>>> 19a5c379

### Fix

### Remove

### Deprecate

# Canary Notes v1.4.0-beta

## TODO

### Add

- add automatic middleware to handle request data with files (just like native multer) and auto replace the urls on the specified field.
- allow exporting json of auth role and permissions, allows auto-updating and adding missing fields when exported to existing json file.
- add `FileUpload` model to handle files uploads kind of like in django ORM.
- add question about unknow modules when generating compoents -> like to generate in another place

### Change

### Remove

### Deprecate

### Annoucment

- Announce the batch and delete methods
- Announce debugging

## DOING

### Add

- add stable `debugging` with all levels correctly working

## DONE

### Add

- add dtos generation into cli
- Automatic wrap handlers into catchAsync when using `ArkosRouter()`

### Deprecated

- deprecated .middlewares.ts files in favor of .interceptors.ts, add warnings to change, and also warn when find .middlewares.ts and .interceptors.ts with same structure tell which one will be used
- no need to wrap handlers into catchAsync when using `ArkosRouter()`
- added a new `ArkosRouter` a simple `Router` wrapper to enhance features

### Changed

- improved base service and base controller classes by identifying common behaviors among the methods (refactor).
- changed router template to use ArkosRouter by default

### Removed

- completely removed support for `.prima-query-options.{js|ts}` and `.auht-configs.{js|ts}` in favor of `.query.ts` and `.auth.ts`

# Canary Notes v1.5.0-beta

### Add

- add a configuration process to customize global context object (`analyze very well because can fall into FAT MODELS trap (using service layer)`)
- add custom validation options under arkos configuration.
- add docker-compose file into `create-arkos`

### Change

- separete what goes into `arkos.init()` and `arkos.config.ts`.
- separete the cli to own package cli (`arkos/cli`) -> it is basically development required.
- tell about the new support for usernameFields, `user.profile.nickname` can now be written like `user__profile__nickname` to match pattern used in `req.query`<|MERGE_RESOLUTION|>--- conflicted
+++ resolved
@@ -40,11 +40,7 @@
 
 ### Change
 
-<<<<<<< HEAD
-- fix functions names at service hooks template
-=======
 - Send same error codes in production and development to easy frontend error mapping
->>>>>>> 19a5c379
 
 ### Fix
 
