--- conflicted
+++ resolved
@@ -100,15 +100,7 @@
           sameSite: process.env.JWT_SECURE != "false" ? "lax" : "none",
         };
 
-<<<<<<< HEAD
         if (process.env.NODE_ENV === 'production' && process.env.JWT_SECURE !== 'false') cookieOptions.secure = true
-=======
-        if (
-          process.env.NODE_ENV === "production" &&
-          process.env.JWT_SECURE != "false"
-        )
-          cookieOptions.secure = true;
->>>>>>> 457d4715
 
         res.cookie("arkos_access_token", token, cookieOptions);
 
